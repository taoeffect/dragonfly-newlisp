--- conflicted
+++ resolved
@@ -49,13 +49,8 @@
 (constant 'STATIC_TRIGGER_EXTENSIONS '(".html"))
 ; If the path does not have one of the STATIC_TRIGGER_EXTENSIONS, then the
 ; handler will attempt to modify the URL (not including the GET params) using
-<<<<<<< HEAD
 ; the STATIC_TRANSFORMATIONS, which is simply a list of possible modifications
 ; to the path, which is bound to the '_' symbol). If one of them matches a file,
-=======
-; the STATIC_TRANSFORMATIONS, which is simply a list of possible modifictiations
-; to the path (which is bound to the '_' symbol). If one of them matches a file,
->>>>>>> d3a923be
 ; the entire route matches and the file is passed through the template evaluator,
 ; otherwise it will not match and defer to the other handler(s).
 ; Note that these expressions can be used to do more than just match URLs.
